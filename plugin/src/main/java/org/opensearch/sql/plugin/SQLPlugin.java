/*
 * Copyright OpenSearch Contributors
 * SPDX-License-Identifier: Apache-2.0
 */

package org.opensearch.sql.plugin;

import com.google.common.collect.ImmutableList;
import java.util.Arrays;
import java.util.Collection;
import java.util.Collections;
import java.util.List;
import java.util.Objects;
import java.util.function.Supplier;
import org.opensearch.action.ActionRequest;
import org.opensearch.action.ActionResponse;
import org.opensearch.action.ActionType;
import org.opensearch.client.Client;
import org.opensearch.client.node.NodeClient;
import org.opensearch.cluster.metadata.IndexNameExpressionResolver;
import org.opensearch.cluster.node.DiscoveryNodes;
import org.opensearch.cluster.service.ClusterService;
import org.opensearch.common.io.stream.NamedWriteableRegistry;
import org.opensearch.common.settings.ClusterSettings;
import org.opensearch.common.settings.IndexScopedSettings;
import org.opensearch.common.settings.Setting;
import org.opensearch.common.settings.Settings;
import org.opensearch.common.settings.SettingsFilter;
import org.opensearch.common.util.concurrent.OpenSearchExecutors;
import org.opensearch.common.xcontent.NamedXContentRegistry;
import org.opensearch.env.Environment;
import org.opensearch.env.NodeEnvironment;
import org.opensearch.plugins.ActionPlugin;
import org.opensearch.plugins.Plugin;
import org.opensearch.plugins.ReloadablePlugin;
import org.opensearch.plugins.ScriptPlugin;
import org.opensearch.repositories.RepositoriesService;
import org.opensearch.rest.RestController;
import org.opensearch.rest.RestHandler;
import org.opensearch.script.ScriptContext;
import org.opensearch.script.ScriptEngine;
import org.opensearch.script.ScriptService;
import org.opensearch.sql.catalog.CatalogService;
import org.opensearch.sql.legacy.esdomain.LocalClusterState;
import org.opensearch.sql.legacy.executor.AsyncRestExecutor;
import org.opensearch.sql.legacy.metrics.Metrics;
import org.opensearch.sql.legacy.plugin.RestSqlAction;
import org.opensearch.sql.legacy.plugin.RestSqlStatsAction;
import org.opensearch.sql.opensearch.client.OpenSearchNodeClient;
import org.opensearch.sql.opensearch.security.SecurityAccess;
import org.opensearch.sql.opensearch.setting.LegacyOpenDistroSettings;
import org.opensearch.sql.opensearch.setting.OpenSearchSettings;
import org.opensearch.sql.opensearch.storage.OpenSearchStorageEngine;
import org.opensearch.sql.opensearch.storage.script.ExpressionScriptEngine;
import org.opensearch.sql.opensearch.storage.serialization.DefaultExpressionSerializer;
import org.opensearch.sql.plugin.catalog.CatalogServiceImpl;
import org.opensearch.sql.plugin.config.OpenSearchPluginConfig;
import org.opensearch.sql.plugin.rest.RestPPLQueryAction;
import org.opensearch.sql.plugin.rest.RestPPLStatsAction;
import org.opensearch.sql.plugin.rest.RestQuerySettingsAction;
import org.opensearch.sql.plugin.transport.PPLQueryAction;
import org.opensearch.sql.plugin.transport.TransportPPLQueryAction;
import org.opensearch.sql.plugin.transport.TransportPPLQueryResponse;
import org.opensearch.sql.ppl.config.PPLServiceConfig;
import org.opensearch.sql.sql.config.SQLServiceConfig;
import org.opensearch.sql.storage.StorageEngine;
import org.opensearch.threadpool.ExecutorBuilder;
import org.opensearch.threadpool.FixedExecutorBuilder;
import org.opensearch.threadpool.ThreadPool;
import org.opensearch.watcher.ResourceWatcherService;
import org.springframework.context.annotation.AnnotationConfigApplicationContext;

public class SQLPlugin extends Plugin implements ActionPlugin, ScriptPlugin, ReloadablePlugin {

  private ClusterService clusterService;

  /**
   * Settings should be inited when bootstrap the plugin.
   */
  private org.opensearch.sql.common.setting.Settings pluginSettings;

  private NodeClient client;

  private AnnotationConfigApplicationContext applicationContext;

  public String name() {
    return "sql";
  }

  public String description() {
    return "Use sql to query OpenSearch.";
  }

  @Override
  public List<RestHandler> getRestHandlers(
      Settings settings,
      RestController restController,
      ClusterSettings clusterSettings,
      IndexScopedSettings indexScopedSettings,
      SettingsFilter settingsFilter,
      IndexNameExpressionResolver indexNameExpressionResolver,
      Supplier<DiscoveryNodes> nodesInCluster) {
    Objects.requireNonNull(clusterService, "Cluster service is required");
    Objects.requireNonNull(pluginSettings, "Cluster settings is required");

    LocalClusterState.state().setResolver(indexNameExpressionResolver);
    Metrics.getInstance().registerDefaultMetrics();

    return Arrays.asList(
        new RestPPLQueryAction(pluginSettings, settings),
        new RestSqlAction(settings, applicationContext),
        new RestSqlStatsAction(settings, restController),
        new RestPPLStatsAction(settings, restController),
        new RestQuerySettingsAction(settings, restController));
  }

  /**
   * Register action and handler so that transportClient can find proxy for action.
   */
  @Override
  public List<ActionHandler<? extends ActionRequest, ? extends ActionResponse>> getActions() {
    return Arrays.asList(
        new ActionHandler<>(
            new ActionType<>(PPLQueryAction.NAME, TransportPPLQueryResponse::new),
            TransportPPLQueryAction.class));
  }

  @Override
  public Collection<Object> createComponents(
      Client client,
      ClusterService clusterService,
      ThreadPool threadPool,
      ResourceWatcherService resourceWatcherService,
      ScriptService scriptService,
      NamedXContentRegistry contentRegistry,
      Environment environment,
      NodeEnvironment nodeEnvironment,
      NamedWriteableRegistry namedWriteableRegistry,
      IndexNameExpressionResolver indexNameResolver,
      Supplier<RepositoriesService> repositoriesServiceSupplier) {
    this.clusterService = clusterService;
    this.pluginSettings = new OpenSearchSettings(clusterService.getClusterSettings());
    this.client = (NodeClient) client;
    CatalogServiceImpl.getInstance().loadConnectors(clusterService.getSettings());
<<<<<<< HEAD
    CatalogServiceImpl.getInstance().registerOpenSearchStorageEngine(openSearchStorageEngine());

    this.applicationContext = new AnnotationConfigApplicationContext();
    SecurityAccess.doPrivileged(
        () -> {
          applicationContext.registerBean(ClusterService.class, () -> clusterService);
          applicationContext.registerBean(NodeClient.class, () -> (NodeClient) client);
          applicationContext.registerBean(
              org.opensearch.sql.common.setting.Settings.class, () -> pluginSettings);
          applicationContext.registerBean(
              CatalogService.class, () -> CatalogServiceImpl.getInstance());
          applicationContext.register(OpenSearchPluginConfig.class);
          applicationContext.register(PPLServiceConfig.class);
          applicationContext.register(SQLServiceConfig.class);
          applicationContext.refresh();
          return null;
        });

=======
    CatalogServiceImpl.getInstance().registerDefaultOpenSearchCatalog(openSearchStorageEngine());
>>>>>>> f011f0d1
    LocalClusterState.state().setClusterService(clusterService);
    LocalClusterState.state().setPluginSettings((OpenSearchSettings) pluginSettings);

    // return objects used by Guice to inject dependencies for e.g.,
    // transport action handler constructors
    return ImmutableList.of(applicationContext);
  }

  @Override
  public List<ExecutorBuilder<?>> getExecutorBuilders(Settings settings) {
    return Collections.singletonList(
        new FixedExecutorBuilder(
            settings,
            AsyncRestExecutor.SQL_WORKER_THREAD_POOL_NAME,
            OpenSearchExecutors.allocatedProcessors(settings),
            1000,
            null));
  }

  @Override
  public List<Setting<?>> getSettings() {
    return new ImmutableList.Builder<Setting<?>>()
        .addAll(LegacyOpenDistroSettings.legacySettings())
        .addAll(OpenSearchSettings.pluginSettings())
        .build();
  }

  @Override
  public ScriptEngine getScriptEngine(Settings settings, Collection<ScriptContext<?>> contexts) {
    return new ExpressionScriptEngine(new DefaultExpressionSerializer());
  }

  @Override
  public void reload(Settings settings) {
    CatalogServiceImpl.getInstance().loadConnectors(settings);
    CatalogServiceImpl.getInstance().registerDefaultOpenSearchCatalog(openSearchStorageEngine());
  }

  private StorageEngine openSearchStorageEngine() {
    return new OpenSearchStorageEngine(new OpenSearchNodeClient(client), pluginSettings);
  }

}<|MERGE_RESOLUTION|>--- conflicted
+++ resolved
@@ -54,6 +54,7 @@
 import org.opensearch.sql.opensearch.storage.script.ExpressionScriptEngine;
 import org.opensearch.sql.opensearch.storage.serialization.DefaultExpressionSerializer;
 import org.opensearch.sql.plugin.catalog.CatalogServiceImpl;
+import org.opensearch.sql.plugin.catalog.CatalogSettings;
 import org.opensearch.sql.plugin.config.OpenSearchPluginConfig;
 import org.opensearch.sql.plugin.rest.RestPPLQueryAction;
 import org.opensearch.sql.plugin.rest.RestPPLStatsAction;
@@ -142,8 +143,9 @@
     this.pluginSettings = new OpenSearchSettings(clusterService.getClusterSettings());
     this.client = (NodeClient) client;
     CatalogServiceImpl.getInstance().loadConnectors(clusterService.getSettings());
-<<<<<<< HEAD
-    CatalogServiceImpl.getInstance().registerOpenSearchStorageEngine(openSearchStorageEngine());
+    CatalogServiceImpl.getInstance().registerDefaultOpenSearchCatalog(openSearchStorageEngine());
+    LocalClusterState.state().setClusterService(clusterService);
+    LocalClusterState.state().setPluginSettings((OpenSearchSettings) pluginSettings);
 
     this.applicationContext = new AnnotationConfigApplicationContext();
     SecurityAccess.doPrivileged(
@@ -161,12 +163,6 @@
           return null;
         });
 
-=======
-    CatalogServiceImpl.getInstance().registerDefaultOpenSearchCatalog(openSearchStorageEngine());
->>>>>>> f011f0d1
-    LocalClusterState.state().setClusterService(clusterService);
-    LocalClusterState.state().setPluginSettings((OpenSearchSettings) pluginSettings);
-
     // return objects used by Guice to inject dependencies for e.g.,
     // transport action handler constructors
     return ImmutableList.of(applicationContext);
@@ -188,6 +184,7 @@
     return new ImmutableList.Builder<Setting<?>>()
         .addAll(LegacyOpenDistroSettings.legacySettings())
         .addAll(OpenSearchSettings.pluginSettings())
+        .add(CatalogSettings.CATALOG_CONFIG)
         .build();
   }
 
