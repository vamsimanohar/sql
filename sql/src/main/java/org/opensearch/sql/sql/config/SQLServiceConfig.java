/*
 * Copyright OpenSearch Contributors
 * SPDX-License-Identifier: Apache-2.0
 */


package org.opensearch.sql.sql.config;

import org.opensearch.sql.analysis.Analyzer;
import org.opensearch.sql.analysis.ExpressionAnalyzer;
import org.opensearch.sql.catalog.CatalogService;
import org.opensearch.sql.executor.ExecutionEngine;
import org.opensearch.sql.expression.config.ExpressionConfig;
import org.opensearch.sql.expression.function.BuiltinFunctionRepository;
import org.opensearch.sql.sql.SQLService;
import org.opensearch.sql.sql.antlr.SQLSyntaxParser;
import org.springframework.beans.factory.annotation.Autowired;
import org.springframework.beans.factory.config.ConfigurableBeanFactory;
import org.springframework.context.annotation.Bean;
import org.springframework.context.annotation.Configuration;
import org.springframework.context.annotation.Import;
import org.springframework.context.annotation.Scope;

/**
 * SQL service configuration for Spring container initialization.
 */
@Configuration
@Import({ExpressionConfig.class})
public class SQLServiceConfig {

  @Autowired
  private ExecutionEngine executionEngine;

  @Autowired
  private CatalogService catalogService;

  @Autowired
  private BuiltinFunctionRepository functionRepository;

<<<<<<< HEAD
=======
  @Bean
  public Analyzer analyzer() {
    return new Analyzer(new ExpressionAnalyzer(functionRepository), catalogService,
        functionRepository);
  }

>>>>>>> 05d53e75
  /**
   * The registration of OpenSearch storage engine happens here because
   * OpenSearchStorageEngine is dependent on NodeClient.
   *
   * @return SQLService.
   */
  @Bean
  @Scope(value = ConfigurableBeanFactory.SCOPE_PROTOTYPE)
  public SQLService sqlService() {
    return new SQLService(
        new SQLSyntaxParser(),
        new Analyzer(new ExpressionAnalyzer(functionRepository), catalogService),
        executionEngine,
        functionRepository);
  }

}
<|MERGE_RESOLUTION|>--- conflicted
+++ resolved
@@ -37,15 +37,12 @@
   @Autowired
   private BuiltinFunctionRepository functionRepository;
 
-<<<<<<< HEAD
-=======
   @Bean
   public Analyzer analyzer() {
     return new Analyzer(new ExpressionAnalyzer(functionRepository), catalogService,
         functionRepository);
   }
 
->>>>>>> 05d53e75
   /**
    * The registration of OpenSearch storage engine happens here because
    * OpenSearchStorageEngine is dependent on NodeClient.
@@ -57,7 +54,8 @@
   public SQLService sqlService() {
     return new SQLService(
         new SQLSyntaxParser(),
-        new Analyzer(new ExpressionAnalyzer(functionRepository), catalogService),
+        new Analyzer(new ExpressionAnalyzer(functionRepository),
+            catalogService, functionRepository),
         executionEngine,
         functionRepository);
   }
