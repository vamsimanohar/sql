<<<<<<< HEAD
## 2019-10-15, Version 1.2.1 (Current)

### Notable changes
* Feature [#202](https://github.com/opendistro-for-elasticsearch/sql/issues/202): Elasticsearch 7.2.1 compatibility


## 2019-07-23, Version 1.2.0 (Current)
=======
## 2019-10-29, Version 1.3.0 (Current)
>>>>>>> adddd93a

### Notable changes

* Feature [#258](https://github.com/opendistro-for-elasticsearch/sql/issues/185): Elasticsearch 7.3.2 compatibility
* Feature [#201](https://github.com/opendistro-for-elasticsearch/sql/pull/201): Improve query verification by adding semantic analyzer

* Enhancement [#254](https://github.com/opendistro-for-elasticsearch/sql/issues/254): Support SELECT <number_literal>
* Enhancement [#251](https://github.com/opendistro-for-elasticsearch/sql/pull/251): Support number operators: POWER, ATAN2, COT, SIGN/SIGNUM
* Enhancement [#215](https://github.com/opendistro-for-elasticsearch/sql/issues215): Support ordinal in GROUP/ORDER BY clause
* Enhancement [#213](https://github.com/opendistro-for-elasticsearch/sql/issues/213): Support <table>.<column> syntax
* Enhancement [#212](https://github.com/opendistro-for-elasticsearch/sql/issues/212): Support Quoted identifiers
* Enhancement [#199](https://github.com/opendistro-for-elasticsearch/sql/issues/199): Support NOT operator with nested field query
* Enhancement [#166](https://github.com/opendistro-for-elasticsearch/sql/issues/166): Support pretty option for explain request
* Enhancement [#162](https://github.com/opendistro-for-elasticsearch/sql/issues/162): Support ORDER BY for 2 or more columns sorts only by last column in aggregation query
* Enhancement [#151](https://github.com/opendistro-for-elasticsearch/sql/issues/151): Improve query verification and exception handling
* Enhancement [#128](https://github.com/opendistro-for-elasticsearch/sql/issues/128): Support case-changing functions
* Enhancement [#120](https://github.com/opendistro-for-elasticsearch/sql/issues/120): Support aggregation function in HAVING
* Enhancement [#82](https://github.com/opendistro-for-elasticsearch/sql/issues/82): Pre-verification before actual execution of query
* Enhancement [#75](https://github.com/opendistro-for-elasticsearch/sql/issues/75): Support order by on SQL functions like SUM etc

* BugFix [#233](https://github.com/opendistro-for-elasticsearch/sql/issues/233): Function names are case-sensitive
* BugFix [#191](https://github.com/opendistro-for-elasticsearch/sql/issues/191): Fix new syntax check for LEFT JOIN on nested field and metadata field
* BugFix [#188](https://github.com/opendistro-for-elasticsearch/sql/issues/188): Having doesn't working on nested field
* BugFix [#187](https://github.com/opendistro-for-elasticsearch/sql/issues/187): Aggregation on Nested Array Field return unexpected value
* BugFix [#186](https://github.com/opendistro-for-elasticsearch/sql/issues/186): Alias of group key is not returned correctly
* BugFix [#176](https://github.com/opendistro-for-elasticsearch/sql/issues/176): ORDER BY expects function names written only in lowercase
* BugFix [#175](https://github.com/opendistro-for-elasticsearch/sql/issues/175): ORDER BY doesn't respect table aliases
* BugFix [#170](https://github.com/opendistro-for-elasticsearch/sql/issues/170): Some flaky test cases fail and pass after retry
* BugFix [#158](https://github.com/opendistro-for-elasticsearch/sql/issues/158): Aliases aren't working for ORDER BY and GROUP BY
* BugFix [#132](https://github.com/opendistro-for-elasticsearch/sql/issues/132): Integration Test Cluster doesn't terminated when integration test failed
* BugFix [#125](https://github.com/opendistro-for-elasticsearch/sql/issues/125): Parsing Exception when WHERE clause has true/false in CONDITION
* BugFix [#122](https://github.com/opendistro-for-elasticsearch/sql/issues/122): Query with custom-function doesn't respect LIMIT
* BugFix [#121](https://github.com/opendistro-for-elasticsearch/sql/issues/121): Dot/period at start of index name fails to parse
* BugFix [#111](https://github.com/opendistro-for-elasticsearch/sql/issues/111): JDBC format of aggregation query with date_format adds unnecessary column bug


## 2019-07-23, Version 1.2.0

### Notable changes

* Feature [#125](https://github.com/opendistro-for-elasticsearch/sql/issues/125): Elasticsearch 7.2.0 compatibility
* Feature [#103](https://github.com/opendistro-for-elasticsearch/sql/issues/103): Sort on custom script based functions 

* BugFix [#104](https://github.com/opendistro-for-elasticsearch/sql/issues/104): GROUP BY and ORDER BY for custom script based functions 
generated wrong DSL
* BugFix [#95](https://github.com/opendistro-for-elasticsearch/sql/issues/95): NPE thrown when selecting all in query with nested fields involved
* BugFix [#108](https://github.com/opendistro-for-elasticsearch/sql/issues/108): Custom script based functions weren't supported in JDBC

and other minor bugfixes

## 2019-06-21, Version 1.1.0

### Notable Changes

* Feature [#90](https://github.com/opendistro-for-elasticsearch/sql/issues/90): Elasticsearch 7.1.1 compatibility
* Migration [#17](https://github.com/opendistro-for-elasticsearch/sql/issues/17): Finished integ test migration and deprecated Maven build.
* Enhancement [#34](https://github.com/opendistro-for-elasticsearch/sql/issues/34): Detached request ID from SqlRequest object.

* BugFix [#46](https://github.com/opendistro-for-elasticsearch/sql/issues/46): Multi-index queries require identical mappings for indices.
* BugFix [#92](https://github.com/opendistro-for-elasticsearch/sql/issues/92): Improper handling of SELECT statement
* BugFix [#93](https://github.com/opendistro-for-elasticsearch/sql/issues/93): Blank query causes IndexOutOfBoundsException


## 2019-06-10, Version 1.0.0

### Notable Changes

* Feature [#47](https://github.com/opendistro-for-elasticsearch/sql/issues/47): Support for Elasticsearch 7.0.1.
* Feature [#56](https://github.com/opendistro-for-elasticsearch/sql/issues/56): Adding coverage report.
* Feature [#65](https://github.com/opendistro-for-elasticsearch/sql/issues/65): Support for enabling/disabling SQL feature.

* BugFix [#44](https://github.com/opendistro-for-elasticsearch/sql/issues/44): Fixing the order of fields in csv output
* BugFix [#68](https://github.com/opendistro-for-elasticsearch/sql/issues/68): Support number field
* BugFix [#37](https://github.com/opendistro-for-elasticsearch/sql/issues/37): Fix for PERCENTILES query result in csv output


## 2019-04-19, Version 0.9.0

### Notable Changes

* Feature [#29](https://github.com/opendistro-for-elasticsearch/sql/issues/29): Add support for Elasticsearch 6.7.1
* Migration [#17](https://github.com/opendistro-for-elasticsearch/sql/issues/17): Migrate legacy integration tests in Maven to ES test in Gradle.


## 2019-04-02, Version 0.8.0

### Notable Changes

* Feature [#12](https://github.com/opendistro-for-elasticsearch/sql/issues/12): Add support for Elasticsearch 6.6.2
* Bug fix [#9](https://github.com/opendistro-for-elasticsearch/sql/issues/9): Fix issue for query by index pattern in JDBC driver.
* Bug fix [#10](https://github.com/opendistro-for-elasticsearch/sql/issues/10): Return friendly error message instead of NPE for illegal query and other exception cases.


## 2019-03-11, Version 0.7.0

### Notable Changes

In this release, the following features are added with many other minor improvements and bug fixes.

* **SQL HAVING**:
  * Add support for SQL HAVING to filter aggregated result after GROUP BY.
* **SQL Functions**:
  * Common math functions as well as date function are available.
* **Nested Field Query**:
  * Query nested field in SQL++ syntax instead of explicit nested() function.
* **JSON in RESTful Request**:
  * Support JSON payload to allow for ESRally benchmark and parameters in JDBC request. And also pretty format and flatten native Elasticsearch DSL as response.
* **Block Hash Join**:
  * Introduced new query planning framework and new hash join algorithm with memory protection mechanism to perform hash join block by block safely.


### Major Refactoring & Architecture Changes

* **Avoid I/O Operation in NIO Thread**
  * Move I/O blocking operations to custom worker thread pool or prefetch to avoid blocking. Meanwhile non-blocking operations still run in Elasticsearch transport thread for efficiency.


### Commits

* [[`56dd269`](https://github.com/mauve-hedgehog/opendistro-elasticsearch-sql/commit/56dd269871259dae9fb77ab512005b9a714d728e)] Initial commit<|MERGE_RESOLUTION|>--- conflicted
+++ resolved
@@ -1,14 +1,4 @@
-<<<<<<< HEAD
-## 2019-10-15, Version 1.2.1 (Current)
-
-### Notable changes
-* Feature [#202](https://github.com/opendistro-for-elasticsearch/sql/issues/202): Elasticsearch 7.2.1 compatibility
-
-
-## 2019-07-23, Version 1.2.0 (Current)
-=======
 ## 2019-10-29, Version 1.3.0 (Current)
->>>>>>> adddd93a
 
 ### Notable changes
 
